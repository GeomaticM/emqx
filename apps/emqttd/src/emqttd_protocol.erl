--- conflicted
+++ resolved
@@ -289,17 +289,6 @@
 shutdown(_, #proto_state{clientid = undefined}) ->
     ignore;
 
-<<<<<<< HEAD
-%%TODO:
-shutdown(normal, #proto_state{peername = Peername, clientid = ClientId, will_msg = WillMsg}) ->
-	lager:info([{client, ClientId}], "Client ~s@~s: normal shutdown",
-            [ClientId, emqttd_net:format(Peername)]),
-    try_unregister(ClientId),
-    send_willmsg(ClientId, WillMsg),
-    emqttd_broker:foreach_hooks(client_disconnected, [normal, ClientId]);
-
-=======
->>>>>>> 163165ea
 shutdown(Error, #proto_state{peername = Peername, clientid = ClientId, will_msg = WillMsg}) ->
 	lager:info([{client, ClientId}], "Client ~s@~s: shutdown ~p",
                    [ClientId, emqttd_net:format(Peername), Error]),
